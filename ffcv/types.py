from typing import List

import numpy as np


from .fields.base import Field
from .fields import (
    FloatField, IntField, RGBImageField,
    BytesField, NDArrayField, JSONField
)

CURRENT_VERSION = 2

# Note that in this file we use dtypes in the format <u4 indead of uint32. This
# forces endinaness of the data making datasets compatible between different
# CPU architectures ARM for example is big-endian and x86 is little endian. We
# fix the endianness to little-endian as we suspect that this library will
# mostly be used on x86 architecture (at least in the near future)

# Type describing the data coming
HeaderType = np.dtype([
    ('version', '<u2'),
    ('num_fields', '<u2'),
    ('page_size', '<u4'),
    ('num_samples', '<u8'),
    ('alloc_table_ptr', '<u8')
], align=True)

ALLOC_TABLE_TYPE = np.dtype([
    ('sample_id', '<u8'),
    ('ptr', '<u8'),
    ('size', '<u8'),
])

FieldDescType = np.dtype([
    # This identifier will inform us on how to decode that field
    ('type_id', '<u1'),
    ('name', ('<u1', 16)),
    # Data that will depend on the type of the field (some might need arguments
    # like images, but some might not like integers and floats)
    ('arguments', ('<u1', (1024, )))
], align=True)

# Map from type_id to the handler for that kind of data
TYPE_ID_HANDLER = {
<<<<<<< HEAD
    255 : None,
    0   : FloatField,
    1   : IntField,
    2   : RGBImageField,
    3   : BytesField,
    4   : NDArrayField
=======
    0: FloatField,
    1: IntField,
    2: RGBImageField,
    3: BytesField,
    4: NDArrayField,
    5: JSONField
>>>>>>> 3b3918e4
}

# Parse the fields descriptors from the header of the dataset
# Return the corresponding handlers

def get_handlers(field_descriptors):
    handlers = []
    for field_descriptor in field_descriptors:
        type_id = field_descriptor['type_id']
        Handler = TYPE_ID_HANDLER[type_id]
        if Handler is None:
            handlers.append(None)
        else:
            handlers.append(Handler.from_binary(field_descriptor['arguments']))
    return handlers



# From a list of handlers return the combined data type that will
# describe a complete sample
def get_metadata_type(handlers: List[Field]) -> np.dtype:
    return np.dtype([('', handler.metadata_type) for handler in handlers],
                    align=True)<|MERGE_RESOLUTION|>--- conflicted
+++ resolved
@@ -43,21 +43,13 @@
 
 # Map from type_id to the handler for that kind of data
 TYPE_ID_HANDLER = {
-<<<<<<< HEAD
     255 : None,
     0   : FloatField,
     1   : IntField,
     2   : RGBImageField,
     3   : BytesField,
     4   : NDArrayField
-=======
-    0: FloatField,
-    1: IntField,
-    2: RGBImageField,
-    3: BytesField,
-    4: NDArrayField,
     5: JSONField
->>>>>>> 3b3918e4
 }
 
 # Parse the fields descriptors from the header of the dataset
