from tqdm import tqdm
from torch.utils.data import Dataset
from ffcv.writer import DatasetWriter
from ffcv.fields import IntField, FloatField
from ffcv.reader import Reader
from ffcv.loader import Loader, OrderOption
from ffcv.memory_managers import RAMMemoryManager
<<<<<<< HEAD
from ffcv.transforms import Collate
=======
from ffcv.transforms import RandomResizedCrop, Cutout
import numpy as np

import matplotlib as mpl
mpl.use('module://imgcat')
from matplotlib import pyplot as plt
>>>>>>> 558fe364

if __name__ == '__main__':
    loader = Loader('/tmp/test.beton',
                    batch_size=128,
                    order=OrderOption.RANDOM)
    loader.pipelines['image'] = [
<<<<<<< HEAD
        Collate()
=======
        Cutout(8)
>>>>>>> 558fe364
    ]
    
    for i in range(1):
        for image, label in tqdm(loader):
            print(image.shape)
            plt.imshow(image[0])
            plt.show()
            break
            pass<|MERGE_RESOLUTION|>--- conflicted
+++ resolved
@@ -5,29 +5,22 @@
 from ffcv.reader import Reader
 from ffcv.loader import Loader, OrderOption
 from ffcv.memory_managers import RAMMemoryManager
-<<<<<<< HEAD
-from ffcv.transforms import Collate
-=======
-from ffcv.transforms import RandomResizedCrop, Cutout
+from ffcv.transforms import RandomResizedCrop, Cutout, Collate
 import numpy as np
 
 import matplotlib as mpl
 mpl.use('module://imgcat')
 from matplotlib import pyplot as plt
->>>>>>> 558fe364
 
 if __name__ == '__main__':
     loader = Loader('/tmp/test.beton',
                     batch_size=128,
                     order=OrderOption.RANDOM)
     loader.pipelines['image'] = [
-<<<<<<< HEAD
+        Cutout(8)
         Collate()
-=======
-        Cutout(8)
->>>>>>> 558fe364
     ]
-    
+
     for i in range(1):
         for image, label in tqdm(loader):
             print(image.shape)
